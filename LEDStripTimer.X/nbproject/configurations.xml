--- conflicted
+++ resolved
@@ -30,11 +30,7 @@
         <targetPluginBoard></targetPluginBoard>
         <platformTool>noID</platformTool>
         <languageToolchain>XC8</languageToolchain>
-<<<<<<< HEAD
-        <languageToolchainVersion>2.32</languageToolchainVersion>
-=======
         <languageToolchainVersion>2.35</languageToolchainVersion>
->>>>>>> 2e01d9b0
         <platform>3</platform>
       </toolsSet>
       <packs>
