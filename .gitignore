--- conflicted
+++ resolved
@@ -3,10 +3,7 @@
 dist
 debug
 private
-<<<<<<< HEAD
-=======
 .generated_files
->>>>>>> 2e01d9b0
 Makefile-*
 Package-*
 
